--- conflicted
+++ resolved
@@ -41,18 +41,6 @@
   </PropertyGroup>
 
   <ItemGroup>
-<<<<<<< HEAD
-    <PackageReference Include="CSharpIsNullAnalyzer" Version="0.1.329" PrivateAssets="all" />
-    <PackageReference Include="Microsoft.SourceLink.GitHub" Version="1.1.1" PrivateAssets="all" />
-    <PackageReference Include="Nerdbank.GitVersioning" Version="3.5.113" PrivateAssets="all" />
-    <PackageReference Include="Nullable" Version="1.3.1" PrivateAssets="all" />
-    <!-- Use the Unstable package ID so that update tools will help us keep it current even though it seems to be ever-unstable lately. -->
-    <PackageReference Include="StyleCop.Analyzers.Unstable" Version="1.2.0.435" PrivateAssets="all" />
-  </ItemGroup>
-
-  <ItemGroup>
-=======
->>>>>>> dfd69e0a
     <AdditionalFiles Include="$(MSBuildThisFileDirectory)stylecop.json" Link="stylecop.json" />
   </ItemGroup>
 
@@ -92,5 +80,5 @@
   </PropertyGroup>
 
   <!-- Workaround https://github.com/dotnet/wpf/issues/810 -->
-  <Import Project="$(_WpfTempProjectNuGetFilePathNoExt).props" Condition="'$(_WpfTempProjectNuGetFilePathNoExt)' != '' and Exists('$(_WpfTempProjectNuGetFilePathNoExt).props')"/>
+  <Import Project="$(_WpfTempProjectNuGetFilePathNoExt).props" Condition="'$(_WpfTempProjectNuGetFilePathNoExt)' != '' and Exists('$(_WpfTempProjectNuGetFilePathNoExt).props')" />
 </Project>