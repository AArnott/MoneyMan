--- conflicted
+++ resolved
@@ -21,10 +21,12 @@
 # Xml project files
 [*.{csproj,vbproj,vcxproj,vcxproj.filters,proj,projitems,shproj,msbuildproj}]
 indent_size = 2
+indent_style = space
 
 # Xml config files
 [*.{props,targets,ruleset,config,nuspec,resx,vsixmanifest,vsct,runsettings}]
 indent_size = 2
+indent_style = space
 
 # JSON files
 [*.json]
@@ -166,7 +168,6 @@
 # IDE1006: Naming Styles - StyleCop handles these for us
 dotnet_diagnostic.IDE1006.severity = none
 
-<<<<<<< HEAD
 # CA1508: Avoid dead conditional code
 dotnet_diagnostic.CA1508.severity = warning
 
@@ -178,7 +179,7 @@
 
 # CSIsNull002: Use `is object` for non-null checks
 dotnet_diagnostic.CSIsNull002.severity = warning
-=======
+
 dotnet_diagnostic.DOC100.severity = silent
 dotnet_diagnostic.DOC104.severity = warning
 dotnet_diagnostic.DOC105.severity = warning
@@ -187,7 +188,6 @@
 dotnet_diagnostic.DOC108.severity = warning
 dotnet_diagnostic.DOC200.severity = warning
 dotnet_diagnostic.DOC202.severity = warning
->>>>>>> dfd69e0a
 
 [*.sln]
 indent_style = tab