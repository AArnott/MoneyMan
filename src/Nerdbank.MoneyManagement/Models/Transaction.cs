--- conflicted
+++ resolved
@@ -33,13 +33,9 @@
 		/// <summary>
 		/// Gets or sets the amount of the transaction. Always non-negative.
 		/// </summary>
-<<<<<<< HEAD
 		/// <remarks>
 		/// This value should be 0 for split transactions, allowing their split members to have non-zero Amounts that contribute to the account balance.
 		/// </remarks>
-		[NotNull]
-=======
->>>>>>> c5fffd72
 		public decimal Amount
 		{
 			get => this.amount;
